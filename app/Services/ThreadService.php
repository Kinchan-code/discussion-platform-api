<?php

namespace App\Services;

use App\Models\Thread;
<<<<<<< HEAD
use App\Http\Requests\ThreadRequest;
use App\Enums\VoteType;
use Illuminate\Http\Request;
use Illuminate\Support\Facades\Auth;
use Illuminate\Support\Facades\DB;
use Illuminate\Validation\ValidationException;
use Throwable;
=======
use Illuminate\Contracts\Pagination\Paginator;
use Illuminate\Pagination\LengthAwarePaginator;
use Illuminate\Support\Facades\DB;
>>>>>>> 86001073


/**
 * Thread Management Service
 *
 * Handles thread listing, retrieval, creation, updating, deletion, and statistics for the platform.
 * Provides methods for paginated thread queries, filtering, sorting, trending, and efficient vote/comment aggregation.
 *
 * PERFORMANCE NOTE: Reverted to relationship-based queries for stability. JOIN optimization was attempted
 * but caused pagination issues and didn't improve performance on AWS RDS Free Tier infrastructure.
 *
 * Features:
<<<<<<< HEAD
 * - Paginated thread listing with filters and sorting using Eloquent relationships
=======
 * - Paginated thread listing with filters and sorting (using stable relationship approach)
>>>>>>> 86001073
 * - Thread creation, update, and deletion
 * - Efficient vote and comment aggregation via withCount
 * - Trending and protocol-specific thread queries
 * - Uses eager loading (with) for protocol relationship to avoid N+1 queries
 *
 * @package App\Services
 * @author Christian Bangay
<<<<<<< HEAD
 * @version 2.0.0
=======
 * @version 1.2.0 (Reverted to stable approach)
>>>>>>> 86001073
 * @since 2025-07-31
 * @updated 2025-08-03 (Reverted JOIN optimization due to pagination issues)
 *
 * @see App\Models\Thread
 */
class ThreadService
{
    /**
     * Get a paginated list of threads with optional filters and sorting.
     *
     * @param Request $request
     * @return \Illuminate\Contracts\Pagination\LengthAwarePaginator
     * @throws ValidationException
     */
    public function index(Request $request): \Illuminate\Contracts\Pagination\LengthAwarePaginator
    {
<<<<<<< HEAD
        try {
            $perPage = $request->input('per_page', 15);
            $sort = $request->input('sort', 'recent');
            $protocolId = $request->input('protocol_id');
            $author = $request->input('author');

            // Handle 'current_user' special case for authenticated requests
            if ($author === 'current_user') {
                if (!Auth::guard('sanctum')->check()) {
                    throw new \Exception('Authentication required for current_user filter.');
                }
                $author = Auth::guard('sanctum')->user()->name;
            }

            $query = Thread::with(['protocol'])
                ->withCount(['comments'])
                ->withCount([
                    'votes as upvotes' => function ($q) {
                        $q->where('type', \App\Enums\VoteType::UPVOTE->value);
                    },
                    'votes as downvotes' => function ($q) {
                        $q->where('type', \App\Enums\VoteType::DOWNVOTE->value);
                    },
                    'votes as vote_score' => function ($q) {
                        $q->selectRaw("SUM(" . \App\Enums\VoteType::sqlCaseExpression() . ")");
                    }
                ]);
=======
        $perPage = $params['per_page'] ?? 15;
        $sort = $params['sort'] ?? 'recent';
        $protocolId = $params['protocol_id'] ?? null;
        $author = $params['author'] ?? null;

        // OPTIMIZED FOR UI REQUIREMENTS - Only get what's needed: protocol ID, protocol name, vote score, comments count
        $query = Thread::select([
            'threads.*',
            'protocols.id as protocol_id_data',
            'protocols.title as protocol_title'
        ])
            ->leftJoin('protocols', 'threads.protocol_id', '=', 'protocols.id')
            ->withCount(['comments'])
            ->withCount([
                'votes as vote_score' => function ($q) {
                    $q->selectRaw('SUM(CASE WHEN type = "upvote" THEN 1 WHEN type = "downvote" THEN -1 ELSE 0 END)');
                }
            ]);

        if ($author) {
            $query->where('threads.author', $author);
        }

        if ($protocolId) {
            $query->where('threads.protocol_id', $protocolId);
        }

        switch ($sort) {
            case 'popular':
                $query->orderByDesc('vote_score')
                    ->orderByDesc('comments_count')
                    ->orderByDesc('threads.created_at');
                break;
            case 'rating':
                $query->orderByDesc('vote_score')
                    ->orderByDesc('threads.created_at');
                break;
            case 'recent':
            default:
                $query->orderByDesc('threads.created_at');
                break;
        }
>>>>>>> 86001073

            // Load user's vote if authenticated, otherwise load empty collection
            $query->with(['votes' => function ($q) {
                if (Auth::guard('sanctum')->check()) {
                    $q->where('user_id', Auth::guard('sanctum')->id());
                } else {
                    $q->whereRaw('1 = 0'); // Load nothing for unauthenticated users
                }
            }]);

<<<<<<< HEAD
            if ($author) {
                $query->where('author', $author);
            }

            if ($protocolId) {
                $query->where('protocol_id', $protocolId);
            }

            switch ($sort) {
                case 'popular':
                    $query->orderByDesc('vote_score')
                        ->orderByDesc('comments_count')
                        ->orderByDesc('created_at');
                    break;
                case 'rating':
                    $query->orderByDesc('vote_score')
                        ->orderByDesc('created_at');
                    break;
                case 'recent':
                default:
                    $query->orderByDesc('created_at');
                    break;
            }

            return $query->paginate($perPage);
        } catch (Throwable $e) {
            report($e);

            $message = config('app.debug')
                ? $e->getMessage()
                : 'We couldn\'t load threads due to a server error. Please try again.';

            throw ValidationException::withMessages([
                'threads' => [$message],
            ]);
        }
=======
        return $threads;
>>>>>>> 86001073
    }

    /**
     * Retrieve a thread by ID with related protocol and votes.
     *
     * @param string $id
     * @param Request $request
     * @return Thread
     * @throws ValidationException
     */
    public function show(string $id, Request $request): Thread
    {
<<<<<<< HEAD
        try {
            $query = Thread::with(['protocol'])
                ->withCount(['comments'])
                ->withCount([
                    'votes as upvotes' => function ($q) {
                        $q->where('type', \App\Enums\VoteType::UPVOTE->value);
                    },
                    'votes as downvotes' => function ($q) {
                        $q->where('type', \App\Enums\VoteType::DOWNVOTE->value);
                    },
                    'votes as vote_score' => function ($q) {
                        $q->selectRaw("SUM(" . \App\Enums\VoteType::sqlCaseExpression() . ")");
                    }
                ]);

            // Load user's vote if authenticated, otherwise load empty collection
            $query->with(['votes' => function ($q) {
                if (Auth::guard('sanctum')->check()) {
                    $q->where('user_id', Auth::guard('sanctum')->id());
                } else {
                    $q->whereRaw('1 = 0'); // Load nothing for unauthenticated users
                }
            }]);
            
            return $query->findOrFail($id);
        } catch (Throwable $e) {
            report($e);

            $message = config('app.debug')
                ? $e->getMessage()
                : 'We couldn\'t load the thread due to a server error. Please try again.';

            throw ValidationException::withMessages([
                'thread' => [$message],
            ]);
        }
=======
        $thread = Thread::select([
            'threads.*',
            'protocols.id as protocol_id_data',
            'protocols.title as protocol_title',
            'protocols.author as protocol_author'
        ])
            ->leftJoin('protocols', 'threads.protocol_id', '=', 'protocols.id')
            ->withCount(['comments'])
            ->withCount([
                'votes as vote_score' => function ($q) {
                    $q->selectRaw('SUM(CASE WHEN type = "upvote" THEN 1 WHEN type = "downvote" THEN -1 ELSE 0 END)');
                }
            ])
            ->findOrFail($id);

        return $thread;
>>>>>>> 86001073
    }

    /**
     * Get paginated threads for a specific protocol.
     *
     * @param string $protocolId
     * @param Request $request
     * @return \Illuminate\Contracts\Pagination\LengthAwarePaginator
     */
    public function getThreadsByProtocol(string $protocolId, Request $request): \Illuminate\Contracts\Pagination\LengthAwarePaginator
    {
        $perPage = $request->input('per_page', 15);

<<<<<<< HEAD
        $query = Thread::where('protocol_id', $protocolId)
            ->with(['protocol'])
            ->withCount(['comments'])
            ->withCount([
                'votes as upvotes' => function ($q) {
                    $q->where('type', \App\Enums\VoteType::UPVOTE->value);
                },
                'votes as downvotes' => function ($q) {
                    $q->where('type', \App\Enums\VoteType::DOWNVOTE->value);
                },
                'votes as vote_score' => function ($q) {
                    $q->selectRaw("SUM(" . \App\Enums\VoteType::sqlCaseExpression() . ")");
                }
            ]);

            // Load user's vote if authenticated, otherwise load empty collection
            $query->with(['votes' => function ($q) {
                if (Auth::guard('sanctum')->check()) {
                    $q->where('user_id', Auth::guard('sanctum')->id());
                } else {
                    $q->whereRaw('1 = 0'); // Load nothing for unauthenticated users
                }
            }]);

        return $query->latest('created_at')->paginate($perPage);
=======
        return Thread::select([
            'threads.*',
            'protocols.id as protocol_id_data',
            'protocols.title as protocol_title',
            'protocols.author as protocol_author',
            DB::raw('(SELECT COUNT(*) FROM comments WHERE comments.thread_id = threads.id) as comments_count'),
            DB::raw('(SELECT COUNT(*) FROM votes WHERE votes.votable_id = threads.id AND votes.votable_type = "App\\\\Models\\\\Thread") as votes_count'),
            DB::raw('(SELECT COUNT(*) FROM votes WHERE votes.votable_id = threads.id AND votes.votable_type = "App\\\\Models\\\\Thread" AND votes.type = "upvote") as upvotes'),
            DB::raw('(SELECT COUNT(*) FROM votes WHERE votes.votable_id = threads.id AND votes.votable_type = "App\\\\Models\\\\Thread" AND votes.type = "downvote") as downvotes'),
            DB::raw('(SELECT COALESCE(SUM(CASE WHEN votes.type = "upvote" THEN 1 WHEN votes.type = "downvote" THEN -1 ELSE 0 END), 0) FROM votes WHERE votes.votable_id = threads.id AND votes.votable_type = "App\\\\Models\\\\Thread") as vote_score')
        ])
            ->leftJoin('protocols', 'threads.protocol_id', '=', 'protocols.id')
            ->where('threads.protocol_id', $protocolId)
            ->latest('threads.created_at')
            ->paginate($perPage);
>>>>>>> 86001073
    }

    /**
     * Create a new thread.
     *
     * @param ThreadRequest $request
     * @return Thread
     * @throws ValidationException
     */
    public function store(ThreadRequest $request): Thread
    {
        try {
            return DB::transaction(function () use ($request) {
                $data = $request->validated();
                $user = Auth::guard('sanctum')->user();

                return Thread::create([
                    'protocol_id' => $data['protocol_id'],
                    'title' => $data['title'],
                    'body' => $data['body'],
                    'author' => $user->name,
                ]);
            });
        } catch (ValidationException $e) {
            throw $e;
        } catch (Throwable $e) {
            report($e);

            $message = config('app.debug')
                ? $e->getMessage()
                : 'We couldn\'t create the thread due to a server error. Please try again.';

            throw ValidationException::withMessages([
                'thread' => [$message],
            ]);
        }
    }

    /**
     * Update an existing thread.
     *
     * @param string $id
     * @param ThreadRequest $request
     * @return Thread
     * @throws ValidationException
     */
    public function update(string $id, ThreadRequest $request): Thread
    {
        try {
            return DB::transaction(function () use ($id, $request) {
                $thread = Thread::findOrFail($id);
                $user = Auth::guard('sanctum')->user();

                if ($thread->author !== $user->name) {
                    throw new \Exception('You can only update threads that you created.');
                }

                $data = $request->validated();

                $thread->update([
                    'protocol_id' => $data['protocol_id'] ?? $thread->protocol_id,
                    'title' => $data['title'] ?? $thread->title,
                    'body' => $data['body'] ?? $thread->body,
                ]);

                return $thread;
            });
        } catch (ValidationException $e) {
            throw $e;
        } catch (Throwable $e) {
            report($e);

            $message = config('app.debug')
                ? $e->getMessage()
                : 'We couldn\'t update the thread due to a server error. Please try again.';

            throw ValidationException::withMessages([
                'thread' => [$message],
            ]);
        }
    }


    /**
     * Delete a thread by ID.
     *
     * @param string $id
     * @return void
     * @throws ValidationException
     */
    public function destroy(string $id): void
    {
        try {
            DB::transaction(function () use ($id) {
                $thread = Thread::findOrFail($id);
                $user = Auth::guard('sanctum')->user();

                if ($thread->author !== $user->name) {
                    throw new \Exception('You can only delete threads that you created.');
                }

                $thread->delete();
            });
        } catch (Throwable $e) {
            report($e);

            $message = config('app.debug')
                ? $e->getMessage()
                : 'We couldn\'t delete the thread due to a server error. Please try again.';

            throw ValidationException::withMessages([
                'thread' => [$message],
            ]);
        }
    }

    /**
     * Get statistics for a thread by ID.
     *
     * @param int $id
     * @return Thread|null
     */
    public function getThreadStatistics(string $id): ?Thread
    {
        return Thread::withCount(['comments', 'votes'])
            ->withCount(['votes as upvotes' => function ($query) {
                $query->where('type', 'upvote');
            }])
            ->withCount(['votes as downvotes' => function ($query) {
                $query->where('type', 'downvote');
            }])
            ->withCount([
                'votes as vote_score' => function ($q) {
                    $q->selectRaw("SUM(" . \App\Enums\VoteType::sqlCaseExpression() . ")");
                }
            ])
            ->findOrFail($id);
    }

    /**
     * Get a paginated list of trending threads.
     *
     * @param Request $request
     * @return \Illuminate\Contracts\Pagination\LengthAwarePaginator
     */
    public function getTrendingThreads(Request $request): \Illuminate\Contracts\Pagination\LengthAwarePaginator
    {
        $perPage = $request->input('per_page', 3);

<<<<<<< HEAD
        $query = Thread::with(['protocol'])
            ->withCount(['comments'])
            ->withCount([
                'votes as vote_score' => function ($q) {
                    $q->selectRaw("SUM(" . \App\Enums\VoteType::sqlCaseExpression() . ")");
                }
            ]);

            // Load user's vote if authenticated, otherwise load empty collection
            $query->with(['votes' => function ($q) {
                if (Auth::guard('sanctum')->check()) {
                    $q->where('user_id', Auth::guard('sanctum')->id());
                } else {
                    $q->whereRaw('1 = 0'); // Load nothing for unauthenticated users
                }
            }]);

        return $query->orderBy('created_at', 'desc')->paginate($perPage);
=======
        return Thread::select([
            'threads.*',
            'protocols.id as protocol_id_data',
            'protocols.title as protocol_title',
            'protocols.author as protocol_author',
            DB::raw('(SELECT COUNT(*) FROM comments WHERE comments.thread_id = threads.id) as comments_count'),
            DB::raw('(SELECT COUNT(*) FROM votes WHERE votes.votable_id = threads.id AND votes.votable_type = "App\\\\Models\\\\Thread") as votes_count'),
            DB::raw('(SELECT COUNT(*) FROM votes WHERE votes.votable_id = threads.id AND votes.votable_type = "App\\\\Models\\\\Thread" AND votes.type = "upvote") as upvotes'),
            DB::raw('(SELECT COUNT(*) FROM votes WHERE votes.votable_id = threads.id AND votes.votable_type = "App\\\\Models\\\\Thread" AND votes.type = "downvote") as downvotes'),
            DB::raw('(SELECT COALESCE(SUM(CASE WHEN votes.type = "upvote" THEN 1 WHEN votes.type = "downvote" THEN -1 ELSE 0 END), 0) FROM votes WHERE votes.votable_id = threads.id AND votes.votable_type = "App\\\\Models\\\\Thread") as vote_score')
        ])
            ->leftJoin('protocols', 'threads.protocol_id', '=', 'protocols.id')
            ->orderBy('threads.created_at', 'desc')
            ->paginate($perPage);
>>>>>>> 86001073
    }
}<|MERGE_RESOLUTION|>--- conflicted
+++ resolved
@@ -3,7 +3,6 @@
 namespace App\Services;
 
 use App\Models\Thread;
-<<<<<<< HEAD
 use App\Http\Requests\ThreadRequest;
 use App\Enums\VoteType;
 use Illuminate\Http\Request;
@@ -11,11 +10,6 @@
 use Illuminate\Support\Facades\DB;
 use Illuminate\Validation\ValidationException;
 use Throwable;
-=======
-use Illuminate\Contracts\Pagination\Paginator;
-use Illuminate\Pagination\LengthAwarePaginator;
-use Illuminate\Support\Facades\DB;
->>>>>>> 86001073
 
 
 /**
@@ -28,11 +22,7 @@
  * but caused pagination issues and didn't improve performance on AWS RDS Free Tier infrastructure.
  *
  * Features:
-<<<<<<< HEAD
  * - Paginated thread listing with filters and sorting using Eloquent relationships
-=======
- * - Paginated thread listing with filters and sorting (using stable relationship approach)
->>>>>>> 86001073
  * - Thread creation, update, and deletion
  * - Efficient vote and comment aggregation via withCount
  * - Trending and protocol-specific thread queries
@@ -40,11 +30,7 @@
  *
  * @package App\Services
  * @author Christian Bangay
-<<<<<<< HEAD
  * @version 2.0.0
-=======
- * @version 1.2.0 (Reverted to stable approach)
->>>>>>> 86001073
  * @since 2025-07-31
  * @updated 2025-08-03 (Reverted JOIN optimization due to pagination issues)
  *
@@ -61,7 +47,6 @@
      */
     public function index(Request $request): \Illuminate\Contracts\Pagination\LengthAwarePaginator
     {
-<<<<<<< HEAD
         try {
             $perPage = $request->input('per_page', 15);
             $sort = $request->input('sort', 'recent');
@@ -89,50 +74,6 @@
                         $q->selectRaw("SUM(" . \App\Enums\VoteType::sqlCaseExpression() . ")");
                     }
                 ]);
-=======
-        $perPage = $params['per_page'] ?? 15;
-        $sort = $params['sort'] ?? 'recent';
-        $protocolId = $params['protocol_id'] ?? null;
-        $author = $params['author'] ?? null;
-
-        // OPTIMIZED FOR UI REQUIREMENTS - Only get what's needed: protocol ID, protocol name, vote score, comments count
-        $query = Thread::select([
-            'threads.*',
-            'protocols.id as protocol_id_data',
-            'protocols.title as protocol_title'
-        ])
-            ->leftJoin('protocols', 'threads.protocol_id', '=', 'protocols.id')
-            ->withCount(['comments'])
-            ->withCount([
-                'votes as vote_score' => function ($q) {
-                    $q->selectRaw('SUM(CASE WHEN type = "upvote" THEN 1 WHEN type = "downvote" THEN -1 ELSE 0 END)');
-                }
-            ]);
-
-        if ($author) {
-            $query->where('threads.author', $author);
-        }
-
-        if ($protocolId) {
-            $query->where('threads.protocol_id', $protocolId);
-        }
-
-        switch ($sort) {
-            case 'popular':
-                $query->orderByDesc('vote_score')
-                    ->orderByDesc('comments_count')
-                    ->orderByDesc('threads.created_at');
-                break;
-            case 'rating':
-                $query->orderByDesc('vote_score')
-                    ->orderByDesc('threads.created_at');
-                break;
-            case 'recent':
-            default:
-                $query->orderByDesc('threads.created_at');
-                break;
-        }
->>>>>>> 86001073
 
             // Load user's vote if authenticated, otherwise load empty collection
             $query->with(['votes' => function ($q) {
@@ -143,7 +84,6 @@
                 }
             }]);
 
-<<<<<<< HEAD
             if ($author) {
                 $query->where('author', $author);
             }
@@ -180,9 +120,6 @@
                 'threads' => [$message],
             ]);
         }
-=======
-        return $threads;
->>>>>>> 86001073
     }
 
     /**
@@ -195,7 +132,6 @@
      */
     public function show(string $id, Request $request): Thread
     {
-<<<<<<< HEAD
         try {
             $query = Thread::with(['protocol'])
                 ->withCount(['comments'])
@@ -232,24 +168,6 @@
                 'thread' => [$message],
             ]);
         }
-=======
-        $thread = Thread::select([
-            'threads.*',
-            'protocols.id as protocol_id_data',
-            'protocols.title as protocol_title',
-            'protocols.author as protocol_author'
-        ])
-            ->leftJoin('protocols', 'threads.protocol_id', '=', 'protocols.id')
-            ->withCount(['comments'])
-            ->withCount([
-                'votes as vote_score' => function ($q) {
-                    $q->selectRaw('SUM(CASE WHEN type = "upvote" THEN 1 WHEN type = "downvote" THEN -1 ELSE 0 END)');
-                }
-            ])
-            ->findOrFail($id);
-
-        return $thread;
->>>>>>> 86001073
     }
 
     /**
@@ -263,7 +181,6 @@
     {
         $perPage = $request->input('per_page', 15);
 
-<<<<<<< HEAD
         $query = Thread::where('protocol_id', $protocolId)
             ->with(['protocol'])
             ->withCount(['comments'])
@@ -289,23 +206,6 @@
             }]);
 
         return $query->latest('created_at')->paginate($perPage);
-=======
-        return Thread::select([
-            'threads.*',
-            'protocols.id as protocol_id_data',
-            'protocols.title as protocol_title',
-            'protocols.author as protocol_author',
-            DB::raw('(SELECT COUNT(*) FROM comments WHERE comments.thread_id = threads.id) as comments_count'),
-            DB::raw('(SELECT COUNT(*) FROM votes WHERE votes.votable_id = threads.id AND votes.votable_type = "App\\\\Models\\\\Thread") as votes_count'),
-            DB::raw('(SELECT COUNT(*) FROM votes WHERE votes.votable_id = threads.id AND votes.votable_type = "App\\\\Models\\\\Thread" AND votes.type = "upvote") as upvotes'),
-            DB::raw('(SELECT COUNT(*) FROM votes WHERE votes.votable_id = threads.id AND votes.votable_type = "App\\\\Models\\\\Thread" AND votes.type = "downvote") as downvotes'),
-            DB::raw('(SELECT COALESCE(SUM(CASE WHEN votes.type = "upvote" THEN 1 WHEN votes.type = "downvote" THEN -1 ELSE 0 END), 0) FROM votes WHERE votes.votable_id = threads.id AND votes.votable_type = "App\\\\Models\\\\Thread") as vote_score')
-        ])
-            ->leftJoin('protocols', 'threads.protocol_id', '=', 'protocols.id')
-            ->where('threads.protocol_id', $protocolId)
-            ->latest('threads.created_at')
-            ->paginate($perPage);
->>>>>>> 86001073
     }
 
     /**
@@ -455,7 +355,6 @@
     {
         $perPage = $request->input('per_page', 3);
 
-<<<<<<< HEAD
         $query = Thread::with(['protocol'])
             ->withCount(['comments'])
             ->withCount([
@@ -474,21 +373,5 @@
             }]);
 
         return $query->orderBy('created_at', 'desc')->paginate($perPage);
-=======
-        return Thread::select([
-            'threads.*',
-            'protocols.id as protocol_id_data',
-            'protocols.title as protocol_title',
-            'protocols.author as protocol_author',
-            DB::raw('(SELECT COUNT(*) FROM comments WHERE comments.thread_id = threads.id) as comments_count'),
-            DB::raw('(SELECT COUNT(*) FROM votes WHERE votes.votable_id = threads.id AND votes.votable_type = "App\\\\Models\\\\Thread") as votes_count'),
-            DB::raw('(SELECT COUNT(*) FROM votes WHERE votes.votable_id = threads.id AND votes.votable_type = "App\\\\Models\\\\Thread" AND votes.type = "upvote") as upvotes'),
-            DB::raw('(SELECT COUNT(*) FROM votes WHERE votes.votable_id = threads.id AND votes.votable_type = "App\\\\Models\\\\Thread" AND votes.type = "downvote") as downvotes'),
-            DB::raw('(SELECT COALESCE(SUM(CASE WHEN votes.type = "upvote" THEN 1 WHEN votes.type = "downvote" THEN -1 ELSE 0 END), 0) FROM votes WHERE votes.votable_id = threads.id AND votes.votable_type = "App\\\\Models\\\\Thread") as vote_score')
-        ])
-            ->leftJoin('protocols', 'threads.protocol_id', '=', 'protocols.id')
-            ->orderBy('threads.created_at', 'desc')
-            ->paginate($perPage);
->>>>>>> 86001073
     }
 }