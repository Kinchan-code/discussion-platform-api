--- conflicted
+++ resolved
@@ -55,47 +55,11 @@
         $threadResources = ThreadResource::collection($threads)->toArray($request);
         $paginationResource = PaginationResource::fromPaginator($threads);
 
-<<<<<<< HEAD
         return ApiResponseResource::successWithPagination(
             data: $threadResources,
             pagination: $paginationResource->toArray($request),
             message: 'Threads fetched successfully.'
         )->toJsonResponse();
-=======
-            // Handle 'current_user' special case for authenticated requests
-            if ($request->has('author') && $request->get('author') === 'current_user') {
-                if (!$request->user()) {
-                    return ApiResponse::error(
-                        message: 'Authentication required for current_user filter',
-                        statusCode: 401
-                    )->toJsonResponse();
-                }
-                $filters['author'] = $request->user()->name;
-            }
-
-            $threads = $service->listThreads($filters);
-
-            // Transform threads to DTOs efficiently
-            $threadDTOs = [];
-            foreach ($threads->items() as $thread) {
-                $threadDTOs[] = ThreadDTO::fromModel($thread)->toArray();
-            }
-
-            $paginationDTO = PaginationDTO::fromPaginator($threads);
-
-            return ApiResponse::successWithPagination(
-                data: $threadDTOs,
-                pagination: $paginationDTO->toArray(),
-                message: 'Threads fetched successfully.'
-            )->toJsonResponse();
-        } catch (\Exception $e) {
-            return ApiResponse::error(
-                message: 'Failed to fetch threads',
-                statusCode: 500,
-                data: $e->getMessage()
-            )->toJsonResponse();
-        }
->>>>>>> 86001073
     }
 
     /**
@@ -124,50 +88,16 @@
      */
     public function byProtocol(Request $request, string $protocolId): JsonResponse
     {
-<<<<<<< HEAD
         $threads = $this->threadService->getThreadsByProtocol($protocolId, $request);
-=======
-        try {
-            $perPage = $request->get('per_page', 15);
-
-            $threads = $this->threadService->getThreadsByProtocol($protocolId, [
-                'per_page' => $perPage
-            ]);
-
-            // Transform threads to DTOs efficiently
-            $threadDTOs = [];
-            foreach ($threads->items() as $thread) {
-                $threadDTOs[] = ThreadDTO::fromModel($thread)->toArray();
-            }
->>>>>>> 86001073
 
         $threadResources = ThreadResource::collection($threads)->toArray($request);
         $paginationResource = PaginationResource::fromPaginator($threads);
 
-<<<<<<< HEAD
         return ApiResponseResource::successWithPagination(
             data: $threadResources,
             pagination: $paginationResource->toArray($request),
             message: 'Threads fetched successfully.'
         )->toJsonResponse();
-=======
-            return ApiResponse::successWithPagination(
-                data: $threadDTOs,
-                pagination: $paginationDTO->toArray(),
-                message: 'Threads fetched successfully.'
-            )->toJsonResponse();
-        } catch (\Illuminate\Database\Eloquent\ModelNotFoundException $e) {
-            return ApiResponse::error(
-                message: 'Protocol not found',
-                statusCode: 404
-            )->toJsonResponse();
-        } catch (\Exception $e) {
-            return ApiResponse::error(
-                message: 'Failed to fetch threads',
-                statusCode: 500
-            )->toJsonResponse();
-        }
->>>>>>> 86001073
     }
 
     /**
@@ -257,16 +187,8 @@
     {
         $threads = $this->threadService->getTrendingThreads($request);
 
-<<<<<<< HEAD
         $threadResources = ThreadResource::collection($threads)->toArray($request);
         $paginationResource = PaginationResource::fromPaginator($threads);
-=======
-            // Transform threads to DTOs efficiently
-            $threadDTOs = [];
-            foreach ($threads->items() as $thread) {
-                $threadDTOs[] = ThreadDTO::fromModel($thread)->toArray();
-            }
->>>>>>> 86001073
 
         return ApiResponseResource::successWithPagination(
             data: $threadResources,
